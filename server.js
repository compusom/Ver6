/**
 * Ver6 Local Server - Servidor local para persistencia de datos
 * 
 * Este servidor proporciona APIs REST para almacenar datos localmente
 * usando SQLite, permitiendo acceso desde cualquier navegador.
 * 
 * Características:
 * - Base de datos SQLite local (ver6_data.db)
 * - APIs REST para CRUD operations
 * - CORS habilitado para desarrollo
 * - Manejo de archivos y configuraciones
 * - Compatible con el sistema frontend existente
 */

import express from 'express';
import cors from 'cors';
import multer from 'multer';
import Database from 'better-sqlite3';
import { fileURLToPath } from 'url';
import { dirname, join } from 'path';
import fs from 'fs';
import sql from 'mssql';
import xlsx from 'xlsx';
import crypto from 'crypto';
import logger from './serverLogger.js';
import { SQL_TABLE_DEFINITIONS, getCreationOrder, getDeletionOrder } from './sqlTables.js';

const __filename = fileURLToPath(import.meta.url);
const __dirname = dirname(__filename);

const app = express();
const PORT = parseInt(process.env.PORT || '3001', 10);
const BODY_LIMIT_MB = process.env.BODY_LIMIT_MB || '50mb';

// Database setup
const dbPath = join(__dirname, 'ver6_data.db');
const db = new Database(dbPath);

let sqlPool = null;

// Table creation/deletion order calculated from dependencies
const TABLE_CREATION_ORDER = getCreationOrder();
const TABLE_DELETION_ORDER = getDeletionOrder();

// Extract column definitions from the metricas table for dynamic inserts and
// numeric conversion. Lines with the form "[column] TYPE" are parsed to obtain
// both the name and its SQL type.
const METRIC_COLUMN_DEFINITIONS = SQL_TABLE_DEFINITIONS.metricas
    .split('\n')
    .map(line => line.trim())
    .filter(line => line.startsWith('['))
    .map(line => {
        const name = line.slice(1, line.indexOf(']'));
        const type = line.slice(line.indexOf(']') + 1).replace(/[,\s]+$/g, '').trim();
        return { name, type };
    });

const METRIC_COLUMNS = METRIC_COLUMN_DEFINITIONS.map(def => def.name);
const NUMERIC_COLUMNS = new Set(
    METRIC_COLUMN_DEFINITIONS.filter(def => /INT|DECIMAL|BIGINT|FLOAT|REAL/i.test(def.type)).map(def => def.name)
);

// Utility numeric parser mirroring the client-side logic
const parseNumber = (value) => {
    if (value === null || value === undefined) return 0;
    if (typeof value === 'number') return value;
    if (typeof value === 'string') {
        const cleaned = value
            .replace(/[€$]/g, '')
            .trim()
            .replace(/\./g, '')
            .replace(/,/g, '.');
        const num = parseFloat(cleaned);
        return isNaN(num) ? 0 : num;
    }
    return 0;
};

// Helper for parsing dates of the form DD/MM/YYYY
const parseDateForSort = (dateStr) => {
    if (!dateStr || typeof dateStr !== 'string') return null;
    const parts = dateStr.split('/');
    if (parts.length === 3) {
        return new Date(`${parts[2]}-${parts[1]}-${parts[0]}`);
    }
    const date = new Date(dateStr);
    return isNaN(date.getTime()) ? null : date;
};

// Middleware
app.use(cors());
app.use(express.json({ limit: BODY_LIMIT_MB }));
app.use(express.urlencoded({ extended: true, limit: BODY_LIMIT_MB }));

// File upload configuration
const storage = multer.diskStorage({
    destination: (req, file, cb) => {
        const uploadDir = join(__dirname, 'uploads');
        if (!fs.existsSync(uploadDir)) {
            fs.mkdirSync(uploadDir, { recursive: true });
        }
        cb(null, uploadDir);
    },
    filename: (req, file, cb) => {
        const timestamp = new Date().toISOString().replace(/[:.]/g, '-');
        cb(null, `${timestamp}-${file.originalname}`);
    }
});
const upload = multer({ storage });

// Initialize database tables
function initializeDatabase() {
    logger.info('[Server] Initializing SQLite database...');
    
    // Table for general key-value storage
    db.exec(`
        CREATE TABLE IF NOT EXISTS app_data (
            id INTEGER PRIMARY KEY AUTOINCREMENT,
            table_name TEXT NOT NULL,
            data_key TEXT,
            data_value TEXT NOT NULL,
            created_at DATETIME DEFAULT CURRENT_TIMESTAMP,
            updated_at DATETIME DEFAULT CURRENT_TIMESTAMP,
            UNIQUE(table_name, data_key)
        )
    `);

    // Table for performance records
    db.exec(`
        CREATE TABLE IF NOT EXISTS performance_records (
            id INTEGER PRIMARY KEY AUTOINCREMENT,
            client_id TEXT NOT NULL,
            record_data TEXT NOT NULL,
            batch_id TEXT,
            created_at DATETIME DEFAULT CURRENT_TIMESTAMP
        )
    `);

    // Table for clients
    db.exec(`
        CREATE TABLE IF NOT EXISTS clients (
            id TEXT PRIMARY KEY,
            name TEXT NOT NULL,
            data TEXT NOT NULL,
            created_at DATETIME DEFAULT CURRENT_TIMESTAMP,
            updated_at DATETIME DEFAULT CURRENT_TIMESTAMP
        )
    `);

    // Table for creative data
    db.exec(`
        CREATE TABLE IF NOT EXISTS creative_data (
            id INTEGER PRIMARY KEY AUTOINCREMENT,
            client_id TEXT NOT NULL,
            creative_data TEXT NOT NULL,
            created_at DATETIME DEFAULT CURRENT_TIMESTAMP,
            updated_at DATETIME DEFAULT CURRENT_TIMESTAMP
        )
    `);

    // Table for import history
    db.exec(`
        CREATE TABLE IF NOT EXISTS import_history (
            id INTEGER PRIMARY KEY AUTOINCREMENT,
            batch_data TEXT NOT NULL,
            created_at DATETIME DEFAULT CURRENT_TIMESTAMP
        )
    `);

    logger.info('[Server] ✅ Database tables initialized');
}

// Initialize database on startup
initializeDatabase();

// ==================== API ROUTES ====================

// --- SQL Server connection management ---
app.post('/api/sql/connect', async (req, res) => {
    const { server, port, database, user, password } = req.body || {};

    // Validación básica de parámetros
    const portIsValid = typeof port === 'string' && /^\d+$/.test(port);
    const portNumber = portIsValid ? parseInt(port, 10) : NaN;
    if (
        typeof server !== 'string' || !server.trim() ||
        !portIsValid || portNumber < 1 || portNumber > 65535 ||
        typeof database !== 'string' || !database.trim() ||
        typeof user !== 'string' || !user.trim() ||
        typeof password !== 'string' || !password.trim()
    ) {
        return res.status(400).json({ success: false, error: 'Invalid SQL connection parameters' });
    }

    const config = {
        server,
        port: portNumber,
        database,
        user,
        password,
        options: {
            encrypt: false, // Para SQL Server Express local
            trustServerCertificate: true, // Para certificados auto-firmados
            enableArithAbort: true
        }
    };

    try {
        if (sqlPool) {
            await sqlPool.close();
        }
        sqlPool = await new sql.ConnectionPool(config).connect();

        // Probar la conexión
        const result = await sqlPool.request().query('SELECT 1 as test');
        logger.info('[SQL] Conexión exitosa a SQL Server');

        // Ensure necessary tables and columns exist immediately after connecting
        try {
            await ensureSqlTables();
        } catch (migrationError) {
            logger.error('[SQL] Error ensuring tables:', migrationError.message);
            await sqlPool.close().catch(() => {});
            sqlPool = null;
            return res.status(500).json({ success: false, error: migrationError.message });
        }

        res.json({ success: true });
    } catch (error) {
        logger.error('[SQL] Error al conectar:', error.message);
        if (sqlPool) {
            await sqlPool.close().catch(() => {});
        }
        sqlPool = null;
        res.status(500).json({ success: false, error: error.message });
    }
});

// --- Listar nombres de tablas en SQL Server ---
app.get('/api/sql/tables', async (req, res) => {
    logger.info('[DEBUG] /api/sql/tables endpoint called');
    if (!sqlPool) {
        logger.info('[DEBUG] sqlPool is null, not connected to SQL Server');
        return res.status(400).json({ error: 'Not connected to SQL Server (pool is null)'});
    }
    try {
        logger.info('[DEBUG] sqlPool exists, attempting to query tables...');
        const result = await sqlPool.request().query(`
            SELECT TABLE_NAME
            FROM INFORMATION_SCHEMA.TABLES
            WHERE TABLE_TYPE = 'BASE TABLE'
            ORDER BY TABLE_NAME
        `);
        const tables = result.recordset.map(row => row.TABLE_NAME);
        logger.info('[DEBUG] Tables found:', tables);
        res.json({ tables });
    } catch (error) {
        logger.error('[SQL] Error al consultar tablas:', error.message);
        res.status(500).json({ error: error.message });
    }
});

app.get('/api/sql/status', async (req, res) => {
    if (!sqlPool) {
        return res.json({ connected: false });
    }
    try {
        // Probar la conexión con SQL Server
        await sqlPool.request().query('SELECT 1 as test');
        res.json({ connected: true });
    } catch (error) {
        logger.error('[SQL] Error al verificar conexión:', error.message);
        if (sqlPool) {
            await sqlPool.close().catch(() => {});
        }
        sqlPool = null;
        res.json({ connected: false });
    }
});

app.get('/api/sql/permissions', async (req, res) => {
    if (!sqlPool) {
        return res.status(400).json({ error: 'Not connected' });
    }
    try {
        // Para SQL Server, verificamos permisos básicos
        const result = await sqlPool.request().query(`
            SELECT 
                HAS_PERMS_BY_NAME(DB_NAME(), 'DATABASE', 'SELECT') as canSelect,
                HAS_PERMS_BY_NAME(DB_NAME(), 'DATABASE', 'INSERT') as canInsert,
                HAS_PERMS_BY_NAME(DB_NAME(), 'DATABASE', 'UPDATE') as canUpdate,
                HAS_PERMS_BY_NAME(DB_NAME(), 'DATABASE', 'DELETE') as canDelete
        `);
        
        const permissions = result.recordset[0];
        res.json({ 
            permissions: {
                canSelect: Boolean(permissions.canSelect),
                canInsert: Boolean(permissions.canInsert),
                canUpdate: Boolean(permissions.canUpdate),
                canDelete: Boolean(permissions.canDelete)
            }
        });
    } catch (error) {
        logger.error('[SQL] Error al verificar permisos:', error.message);
        res.status(500).json({ error: error.message });
    }
});

// --- Manage SQL Server tables ---
// Shared helper to initialize required tables and columns if they are missing.
async function ensureSqlTables() {
    const created = [];
    const altered = [];
    for (const table of TABLE_CREATION_ORDER) {
        const exists = await sqlPool
            .request()
            .query(`SELECT 1 FROM INFORMATION_SCHEMA.TABLES WHERE TABLE_NAME='${table}'`);
        if (exists.recordset.length === 0) {
            await sqlPool.request().query(SQL_TABLE_DEFINITIONS[table]);
            created.push(table);
        }
    }

    const columnCheck = await sqlPool
        .request()
        .query("SELECT 1 FROM INFORMATION_SCHEMA.COLUMNS WHERE TABLE_NAME='archivos_reporte' AND COLUMN_NAME='days_detected'");
    if (columnCheck.recordset.length === 0) {
        await sqlPool.request().query('ALTER TABLE archivos_reporte ADD days_detected INT');
        altered.push('archivos_reporte.days_detected');
    }
    return { created, altered };
}

// Exposed route handler that wraps ensureSqlTables and reports results.
async function initSqlTables(req, res) {
    if (!sqlPool) {
        return res.status(400).json({ error: 'Not connected' });
    }
<<<<<<< HEAD
    try {
        const { created, altered } = await ensureSqlTables();
=======
    const created = [];
    const altered = [];
    try {
        for (const table of TABLE_CREATION_ORDER) {
            // Check if table exists
            const exists = await sqlPool
                .request()
                .query(`SELECT 1 FROM INFORMATION_SCHEMA.TABLES WHERE TABLE_NAME='${table}'`);
            if (exists.recordset.length === 0) {
                await sqlPool.request().query(SQL_TABLE_DEFINITIONS[table]);
                created.push(table);
            }
        }

        // Ensure required columns exist on existing tables
        const columnCheck = await sqlPool
            .request()
            .query(`SELECT 1 FROM INFORMATION_SCHEMA.COLUMNS WHERE TABLE_NAME='archivos_reporte' AND COLUMN_NAME='days_detected'`);
        if (columnCheck.recordset.length === 0) {
            await sqlPool.request().query('ALTER TABLE archivos_reporte ADD days_detected INT');
            altered.push('archivos_reporte.days_detected');
        }

>>>>>>> 4fe53ece
        res.json({ success: true, created, altered });
    } catch (error) {
        logger.error('[SQL] Error creating tables:', error.message);
        res.status(500).json({ success: false, error: error.message });
    }
}

// Supports both POST (programmatic) and GET (manual browser check)
app.post('/api/sql/init-tables', initSqlTables);
app.get('/api/sql/init-tables', initSqlTables);

// Drops all known tables (children first to respect FKs)
app.delete('/api/sql/tables', async (req, res) => {
    if (!sqlPool) {
        return res.status(400).json({ error: 'Not connected' });
    }
    try {
        for (const table of TABLE_DELETION_ORDER) {
            await sqlPool
                .request()
                .query(`IF OBJECT_ID('${table}', 'U') IS NOT NULL DROP TABLE ${table};`);
        }
        res.json({ success: true });
    } catch (error) {
        logger.error('[SQL] Error dropping tables:', error.message);
        res.status(500).json({ success: false, error: error.message });
    }
});

// Deletes all data from tables without removing structure
app.delete('/api/sql/tables/data', async (req, res) => {
    if (!sqlPool) {
        return res.status(400).json({ error: 'Not connected' });
    }
    try {
        for (const table of TABLE_DELETION_ORDER) {
            await sqlPool
                .request()
                .query(`IF OBJECT_ID('${table}', 'U') IS NOT NULL DELETE FROM ${table};`);
        }
        res.json({ success: true });
    } catch (error) {
        logger.error('[SQL] Error clearing table data:', error.message);
        res.status(500).json({ success: false, error: error.message });
    }
});

// --- Import Meta Excel data into SQL Server ---
app.post('/api/sql/import-excel', upload.single('file'), async (req, res) => {
    if (!sqlPool) {
        return res.status(400).json({ success: false, error: 'Not connected' });
    }
    if (!req.file) {
        return res.status(400).json({ success: false, error: 'No file uploaded' });
    }

    const allowCreateClient = req.query.allowCreateClient === 'true';

    // Helper to normalize column names to match SQL schema
    const normalizeKey = (key) =>
        key
            .toString()
            .normalize('NFD')
            .replace(/[\u0300-\u036f]/g, '')
            .replace(/[^a-zA-Z0-9]+/g, '_')
            .replace(/^_|_$/g, '')
            .toLowerCase();

    try {
        const fileBuffer = fs.readFileSync(req.file.path);
        const workbook = xlsx.read(fileBuffer, { type: 'buffer' });
        const sheet = workbook.Sheets[workbook.SheetNames[0]];
        const rows = xlsx.utils.sheet_to_json(sheet, { defval: null });

        if (rows.length === 0) {
            return res.status(400).json({ success: false, error: 'Excel file is empty' });
        }

        // Determine client from first row
        const firstRow = rows[0];
        const clientName =
            firstRow['nombre_de_la_cuenta'] ||
            firstRow['Nombre de la cuenta'] ||
            firstRow['Account name'] ||
            'desconocido';

        // Ensure client exists
        let result = await sqlPool
            .request()
            .input('nombre', sql.VarChar(255), clientName)
            .query('SELECT id_cliente FROM clientes WHERE nombre_cuenta = @nombre');
        let clientId;
        if (result.recordset.length === 0) {
            if (!allowCreateClient) {
                return res.status(400).json({ success: false, error: `Client ${clientName} not found` });
            }
            result = await sqlPool
                .request()
                .input('nombre', sql.VarChar(255), clientName)
                .query('INSERT INTO clientes (nombre_cuenta) OUTPUT INSERTED.id_cliente VALUES (@nombre)');
            clientId = result.recordset[0].id_cliente;
        } else {
            clientId = result.recordset[0].id_cliente;
        }

        const uniqueDays = new Set();
        const records = [];
        const fileUniqueIds = new Set();

        for (const row of rows) {
            const normalized = {};
            const original = {};
            for (const [k, v] of Object.entries(row)) {
                const nk = normalizeKey(k);
                original[nk] = v;
                if (METRIC_COLUMNS.includes(nk)) {
                    normalized[nk] = NUMERIC_COLUMNS.has(nk) ? parseNumber(v) : v;
                }
            }
            const uniqueId = `${original.dia || original.day}_${
                original.nombre_de_la_campaña || original.campaign_name || ''
            }_${
                original.nombre_del_anuncio || original.ad_name || ''
            }_${original.edad || original.age || ''}_${original.sexo || original.gender || ''}`;
            if (!uniqueId || fileUniqueIds.has(uniqueId)) {
                continue;
            }
            fileUniqueIds.add(uniqueId);
            normalized.unique_id = uniqueId;
            records.push(normalized);
            const dayValue = original.dia || original.day;
            if (dayValue) uniqueDays.add(dayValue);
        }

        const parsedDates = Array.from(uniqueDays)
            .map(parseDateForSort)
            .filter(d => d !== null);
        const periodStart =
            parsedDates.length > 0
                ? new Date(Math.min(...parsedDates.map(d => d.getTime())))
                      .toISOString()
                      .split('T')[0]
                : null;
        const periodEnd =
            parsedDates.length > 0
                ? new Date(Math.max(...parsedDates.map(d => d.getTime())))
                      .toISOString()
                      .split('T')[0]
                : null;
        const daysDetected = uniqueDays.size;

        // Create report record
        const fileHash = crypto.createHash('sha256').update(fileBuffer).digest('hex');
        const report = await sqlPool
            .request()
            .input('id_cliente', sql.Int, clientId)
            .input('nombre_archivo', sql.VarChar(255), req.file.originalname)
            .input('hash_archivo', sql.Char(64), fileHash)
            .input('period_start', sql.Date, periodStart)
            .input('period_end', sql.Date, periodEnd)
            .input('days_detected', sql.Int, daysDetected)
            .query(
                'INSERT INTO archivos_reporte (id_cliente, nombre_archivo, hash_archivo, period_start, period_end, days_detected) OUTPUT INSERTED.id_reporte VALUES (@id_cliente, @nombre_archivo, @hash_archivo, @period_start, @period_end, @days_detected)'
            );
        const reportId = report.recordset[0].id_reporte;

        let inserted = 0;
        let updated = 0;
        let skipped = rows.length - records.length;

        const transaction = new sql.Transaction(sqlPool);
        await transaction.begin();
        try {
            const allParams = ['id_reporte', 'unique_id', ...METRIC_COLUMNS];
            const insertPS = new sql.PreparedStatement(transaction);
            allParams.forEach(col => {
                if (col === 'id_reporte') insertPS.input(col, sql.Int);
                else if (col === 'unique_id') insertPS.input(col, sql.NVarChar(255));
                else if (NUMERIC_COLUMNS.has(col)) insertPS.input(col, sql.Float);
                else insertPS.input(col, sql.NVarChar);
            });
            await insertPS.prepare(
                `INSERT INTO metricas (${allParams.map(c => `[${c}]`).join(', ')}) VALUES (${allParams
                    .map(c => `@${c}`)
                    .join(', ')})`
            );

            const updateCols = ['id_reporte', ...METRIC_COLUMNS];
            const updatePS = new sql.PreparedStatement(transaction);
            updatePS.input('unique_id', sql.NVarChar(255));
            updateCols.forEach(col => {
                if (col === 'id_reporte') updatePS.input(col, sql.Int);
                else if (NUMERIC_COLUMNS.has(col)) updatePS.input(col, sql.Float);
                else updatePS.input(col, sql.NVarChar);
            });
            await updatePS.prepare(
                `UPDATE metricas SET ${updateCols
                    .map(c => `[${c}] = @${c}`)
                    .join(', ')} WHERE unique_id = @unique_id`
            );

            for (const rec of records) {
                rec.id_reporte = reportId;
                const exists = await new sql.Request(transaction)
                    .input('unique_id', sql.NVarChar, rec.unique_id)
                    .query('SELECT 1 FROM metricas WHERE unique_id = @unique_id');
                if (exists.recordset.length > 0) {
                    const updateParams = {};
                    updateCols.forEach(col => {
                        updateParams[col] = rec[col] ?? null;
                    });
                    updateParams.unique_id = rec.unique_id;
                    await updatePS.execute(updateParams);
                    updated++;
                } else {
                    const insertParams = {};
                    allParams.forEach(col => {
                        insertParams[col] = rec[col] ?? null;
                    });
                    await insertPS.execute(insertParams);
                    inserted++;
                }
            }

            await insertPS.unprepare();
            await updatePS.unprepare();
            await transaction.commit();
        } catch (err) {
            await transaction.rollback();
            throw err;
        }

        const history = {
            clientId,
            clientName,
            reportId,
            inserted,
            updated,
            skipped,
            periodStart,
            periodEnd,
            daysDetected
        };
        db.prepare('INSERT INTO import_history (batch_data) VALUES (?)').run(JSON.stringify(history));

        res.json({ success: true, inserted, updated, skipped, clientName, periodStart, periodEnd });
    } catch (error) {
        logger.error('[SQL] Error importing Excel:', error.message);
        res.status(500).json({ success: false, error: error.message });
    } finally {
        fs.unlink(req.file.path, () => {});
    }
});

/**
 * Health check endpoint
 */
app.get('/api/health', (req, res) => {
    res.json({ 
        status: 'ok', 
        timestamp: new Date().toISOString(),
        database: dbPath,
        message: 'Ver6 Local Server is running'
    });
});

/**
 * Save data to a table
 */
app.post('/api/data/:table', (req, res) => {
    try {
        const { table } = req.params;
        const { data, key = null } = req.body;

        logger.info(`[Server] Saving data to table: ${table}, key: ${key}`);
        
        const stmt = db.prepare(`
            INSERT OR REPLACE INTO app_data (table_name, data_key, data_value, updated_at)
            VALUES (?, ?, ?, CURRENT_TIMESTAMP)
        `);
        
        const result = stmt.run(table, key, JSON.stringify(data));
        
        logger.info(`[Server] ✅ Saved data to ${table}, row ID: ${result.lastInsertRowid}`);
        
        res.json({ 
            success: true, 
            table,
            key,
            rowId: result.lastInsertRowid,
            message: 'Data saved successfully'
        });
        
    } catch (error) {
        logger.error('[Server] Error saving data:', error);
        res.status(500).json({ 
            success: false, 
            error: error.message 
        });
    }
});

/**
 * Get data from a table
 */
app.get('/api/data/:table', (req, res) => {
    try {
        const { table } = req.params;
        const { key } = req.query;

        logger.info(`[Server] Loading data from table: ${table}, key: ${key}`);
        
        let stmt, rows;
        
        if (key) {
            // Get specific key
            stmt = db.prepare('SELECT * FROM app_data WHERE table_name = ? AND data_key = ?');
            rows = stmt.get(table, key);
            
            if (rows) {
                const data = JSON.parse(rows.data_value);
                logger.info(`[Server] ✅ Found data for ${table}/${key}`);
                res.json({ success: true, data, metadata: { created_at: rows.created_at, updated_at: rows.updated_at } });
            } else {
                logger.info(`[Server] No data found for ${table}/${key}`);
                res.json({ success: true, data: null });
            }
        } else {
            // Get all data for table
            stmt = db.prepare('SELECT * FROM app_data WHERE table_name = ?');
            rows = stmt.all(table);
            
            const result = {};
            rows.forEach(row => {
                const key = row.data_key || 'default';
                result[key] = JSON.parse(row.data_value);
            });
            
            logger.info(`[Server] ✅ Found ${rows.length} records for ${table}`);
            res.json({ success: true, data: result, count: rows.length });
        }
        
    } catch (error) {
        logger.error('[Server] Error loading data:', error);
        res.status(500).json({ 
            success: false, 
            error: error.message 
        });
    }
});

/**
 * Delete data from a table
 */
app.delete('/api/data/:table', (req, res) => {
    try {
        const { table } = req.params;
        const { key } = req.query;

        logger.info(`[Server] Deleting data from table: ${table}, key: ${key}`);
        
        let stmt, result;
        
        if (key) {
            stmt = db.prepare('DELETE FROM app_data WHERE table_name = ? AND data_key = ?');
            result = stmt.run(table, key);
        } else {
            stmt = db.prepare('DELETE FROM app_data WHERE table_name = ?');
            result = stmt.run(table);
        }
        
        logger.info(`[Server] ✅ Deleted ${result.changes} records from ${table}`);
        
        res.json({ 
            success: true, 
            deletedCount: result.changes,
            message: `Deleted ${result.changes} records`
        });
        
    } catch (error) {
        logger.error('[Server] Error deleting data:', error);
        res.status(500).json({ 
            success: false, 
            error: error.message 
        });
    }
});

/**
 * Save clients data
 */
app.post('/api/clients', (req, res) => {
    try {
        const { clients } = req.body;
        
        logger.info(`[Server] Saving ${clients.length} clients`);
        
        const stmt = db.prepare(`
            INSERT OR REPLACE INTO clients (id, name, data, updated_at)
            VALUES (?, ?, ?, CURRENT_TIMESTAMP)
        `);
        
        const transaction = db.transaction(() => {
            for (const client of clients) {
                stmt.run(client.id, client.name, JSON.stringify(client));
            }
        });
        
        transaction();
        
        logger.info(`[Server] ✅ Saved ${clients.length} clients`);
        
        res.json({ 
            success: true, 
            count: clients.length,
            message: 'Clients saved successfully'
        });
        
    } catch (error) {
        logger.error('[Server] Error saving clients:', error);
        res.status(500).json({ 
            success: false, 
            error: error.message 
        });
    }
});

/**
 * Get all clients
 */
app.get('/api/clients', (req, res) => {
    try {
        const stmt = db.prepare('SELECT * FROM clients ORDER BY updated_at DESC');
        const rows = stmt.all();
        
        const clients = rows.map(row => JSON.parse(row.data));
        
        logger.info(`[Server] ✅ Retrieved ${clients.length} clients`);
        
        res.json({ 
            success: true, 
            data: clients,
            count: clients.length
        });
        
    } catch (error) {
        logger.error('[Server] Error loading clients:', error);
        res.status(500).json({ 
            success: false, 
            error: error.message 
        });
    }
});

/**
 * Save performance records
 */
app.post('/api/performance/:clientId', (req, res) => {
    try {
        const { clientId } = req.params;
        const { records, batchId = `batch_${Date.now()}` } = req.body;
        
        logger.info(`[Server] Saving ${records.length} performance records for client ${clientId}`);
        
        const stmt = db.prepare(`
            INSERT INTO performance_records (client_id, record_data, batch_id)
            VALUES (?, ?, ?)
        `);
        
        const transaction = db.transaction(() => {
            for (const record of records) {
                stmt.run(clientId, JSON.stringify(record), batchId);
            }
        });
        
        transaction();
        
        logger.info(`[Server] ✅ Saved ${records.length} performance records for ${clientId}`);
        
        res.json({ 
            success: true, 
            clientId,
            batchId,
            count: records.length,
            message: 'Performance records saved successfully'
        });
        
    } catch (error) {
        logger.error('[Server] Error saving performance records:', error);
        res.status(500).json({ 
            success: false, 
            error: error.message 
        });
    }
});

/**
 * Get performance data for all clients
 */
app.get('/api/performance', (req, res) => {
    try {
        const stmt = db.prepare(`
            SELECT client_id, record_data 
            FROM performance_records 
            ORDER BY created_at DESC
        `);
        const rows = stmt.all();
        
        const performanceData = {};
        
        rows.forEach(row => {
            if (!performanceData[row.client_id]) {
                performanceData[row.client_id] = [];
            }
            performanceData[row.client_id].push(JSON.parse(row.record_data));
        });
        
        logger.info(`[Server] ✅ Retrieved performance data for ${Object.keys(performanceData).length} clients`);
        
        res.json({ 
            success: true, 
            data: performanceData,
            clientCount: Object.keys(performanceData).length,
            totalRecords: rows.length
        });
        
    } catch (error) {
        logger.error('[Server] Error loading performance data:', error);
        res.status(500).json({ 
            success: false, 
            error: error.message 
        });
    }
});

/**
 * File upload endpoint
 */
app.post('/api/upload', upload.single('file'), (req, res) => {
    try {
        if (!req.file) {
            return res.status(400).json({ 
                success: false, 
                error: 'No file uploaded' 
            });
        }
        
        logger.info(`[Server] ✅ File uploaded: ${req.file.filename}`);
        
        res.json({
            success: true,
            file: {
                originalName: req.file.originalname,
                filename: req.file.filename,
                path: req.file.path,
                size: req.file.size
            }
        });
        
    } catch (error) {
        logger.error('[Server] Error uploading file:', error);
        res.status(500).json({ 
            success: false, 
            error: error.message 
        });
    }
});

/**
 * Get database statistics
 */
app.get('/api/stats', (req, res) => {
    try {
        const tables = [
            { name: 'app_data', query: 'SELECT COUNT(*) as count FROM app_data' },
            { name: 'clients', query: 'SELECT COUNT(*) as count FROM clients' },
            { name: 'performance_records', query: 'SELECT COUNT(*) as count FROM performance_records' },
            { name: 'creative_data', query: 'SELECT COUNT(*) as count FROM creative_data' },
            { name: 'import_history', query: 'SELECT COUNT(*) as count FROM import_history' }
        ];
        
        const stats = {};
        let totalRecords = 0;
        
        tables.forEach(table => {
            const result = db.prepare(table.query).get();
            stats[table.name] = result.count;
            totalRecords += result.count;
        });
        
        // Get database file size
        const dbStats = fs.statSync(dbPath);
        const dbSizeKB = Math.round(dbStats.size / 1024);
        
        logger.info(`[Server] ✅ Database stats: ${totalRecords} total records, ${dbSizeKB}KB`);
        
        res.json({
            success: true,
            database: {
                path: dbPath,
                sizeKB: dbSizeKB,
                lastModified: dbStats.mtime
            },
            tables: stats,
            totalRecords
        });
        
    } catch (error) {
        logger.error('[Server] Error getting stats:', error);
        res.status(500).json({ 
            success: false, 
            error: error.message 
        });
    }
});

/**
 * Clear all data (for development/testing)
 */
app.post('/api/clear', (req, res) => {
    try {
        const tables = ['app_data', 'clients', 'performance_records', 'creative_data', 'import_history'];
        
        let totalDeleted = 0;
        
        tables.forEach(tableName => {
            const result = db.prepare(`DELETE FROM ${tableName}`).run();
            totalDeleted += result.changes;
            logger.info(`[Server] Cleared ${result.changes} records from ${tableName}`);
        });
        
        logger.info(`[Server] ✅ Cleared all data: ${totalDeleted} total records deleted`);
        
        res.json({
            success: true,
            deletedRecords: totalDeleted,
            message: 'All data cleared successfully'
        });
        
    } catch (error) {
        logger.error('[Server] Error clearing data:', error);
        res.status(500).json({ 
            success: false, 
            error: error.message 
        });
    }
});

// Start server
app.listen(PORT, () => {
    logger.info(`\n🚀 Ver6 Local Server running on http://localhost:${PORT}`);
    logger.info(`📊 Database: ${dbPath}`);
    logger.info(`🔗 Health check: http://localhost:${PORT}/api/health`);
    logger.info(`📈 Stats: http://localhost:${PORT}/api/stats`);
    logger.info('');
    logger.info('API Endpoints:');
    logger.info('  POST /api/data/:table     - Save data');
    logger.info('  GET  /api/data/:table     - Get data');
    logger.info('  DELETE /api/data/:table   - Delete data');
    logger.info('  POST /api/clients         - Save clients');
    logger.info('  GET  /api/clients         - Get clients');
    logger.info('  POST /api/performance/:id - Save performance data');
    logger.info('  GET  /api/performance     - Get performance data');
    logger.info('  POST /api/upload          - Upload files');
    logger.info('  GET  /api/stats           - Database statistics');
    logger.info('  POST /api/clear           - Clear all data');
    logger.info('');
});

// Graceful shutdown
process.on('SIGINT', () => {
    logger.info('\n[Server] Shutting down gracefully...');
    db.close();
    process.exit(0);
});

export default app;<|MERGE_RESOLUTION|>--- conflicted
+++ resolved
@@ -337,10 +337,7 @@
     if (!sqlPool) {
         return res.status(400).json({ error: 'Not connected' });
     }
-<<<<<<< HEAD
-    try {
-        const { created, altered } = await ensureSqlTables();
-=======
+
     const created = [];
     const altered = [];
     try {
@@ -364,7 +361,7 @@
             altered.push('archivos_reporte.days_detected');
         }
 
->>>>>>> 4fe53ece
+
         res.json({ success: true, created, altered });
     } catch (error) {
         logger.error('[SQL] Error creating tables:', error.message);
