import { read, utils } from 'xlsx';
import { MetaDb, MetaAdRow } from '../database/MetaDb.js';
import normalizeName from '../lib/normalizeName.js';
import adIdFromName from '../lib/adIdFromName.js';
import Logger from '../Logger.js';

export interface LookerImportResult {
  total: number;
  inserted: number;
  updated: number;
  unmatched: string[]; // accounts not found
}

/**
 * Import Looker report from an ArrayBuffer/Buffer. Upserts ads with preview/thumbnail
 * using ad_id derived from ad name.
 */
export async function importLookerReport(data: ArrayBuffer, db: MetaDb): Promise<LookerImportResult> {
  const workbook = read(data, { type: 'array' });
  const sheet = workbook.Sheets['Hoja 1'] || workbook.Sheets[workbook.SheetNames[0]];
  const rows = utils.sheet_to_json<any>(sheet);
  if (rows.length === 0) {
    Logger.warn('[importLookerReport] No rows in file');
    return { total: 0, inserted: 0, updated: 0, unmatched: [] };
  }

  const staging: MetaAdRow[] = [];
<<<<<<< HEAD
  const unmatched = new Set<string>();
=======
  const unmatched: string[] = [];
>>>>>>> 9cabc7fc

  for (const r of rows) {
    const rawAccount = r['account_name'] || r['Account name'] || r['Account Name'] || r['nombre de la cuenta'] || '';
    const client = await db.findClientByNameNorm(normalizeName(String(rawAccount)));
    if (!client) {
<<<<<<< HEAD
      unmatched.add(String(rawAccount));
=======
      unmatched.push(String(rawAccount));
>>>>>>> 9cabc7fc
      continue;
    }

    const adName = r['Ad name'] || r['Ad Name'] || r['Nombre del anuncio'] || '';
    const adId = adIdFromName(String(adName));
    const adNameNorm = normalizeName(String(adName));
    const preview = r['Ad Preview Link'] || r['ad_preview_link'];
    const thumb = r['Ad Creative Thumbnail Url'] || r['ad_creative_thumbnail_url'];

    staging.push({
      clientId: client.id,
      adId,
      name: String(adName),
      nameNorm: adNameNorm,
      adPreviewLink: preview,
      adCreativeThumbnailUrl: thumb,
    });
  }

  const dbResult = await db.upsertAds(staging);
<<<<<<< HEAD
  Logger.info(`[importLookerReport] processed=${rows.length} inserted=${dbResult.inserted} updated=${dbResult.updated} unmatched=${unmatched.size}`);
  return { total: rows.length, inserted: dbResult.inserted, updated: dbResult.updated, unmatched: Array.from(unmatched) };
=======
  Logger.info(`{importLookerReport} processed=${rows.length} inserted=${dbResult.inserted} updated=${dbResult.updated} unmatched=${unmatched.length}`);
  return { total: rows.length, inserted: dbResult.inserted, updated: dbResult.updated, unmatched };
>>>>>>> 9cabc7fc
}

export default importLookerReport;<|MERGE_RESOLUTION|>--- conflicted
+++ resolved
@@ -8,49 +8,65 @@
   total: number;
   inserted: number;
   updated: number;
-  unmatched: string[]; // accounts not found
+  unmatched: string[]; // cuentas que no se encontraron
 }
 
 /**
- * Import Looker report from an ArrayBuffer/Buffer. Upserts ads with preview/thumbnail
- * using ad_id derived from ad name.
+ * Importa el reporte de Looker desde un ArrayBuffer/Buffer.
+ * Upsertea en `ads` usando un ad_id DERIVADO del nombre del anuncio
+ * (idéntico al de META) para que los previews/thumbnails empaten.
  */
-export async function importLookerReport(data: ArrayBuffer, db: MetaDb): Promise<LookerImportResult> {
+export async function importLookerReport(
+  data: ArrayBuffer,
+  db: MetaDb
+): Promise<LookerImportResult> {
   const workbook = read(data, { type: 'array' });
-  const sheet = workbook.Sheets['Hoja 1'] || workbook.Sheets[workbook.SheetNames[0]];
+  const sheet =
+    workbook.Sheets['Hoja 1'] ?? workbook.Sheets[workbook.SheetNames[0]];
   const rows = utils.sheet_to_json<any>(sheet);
+
   if (rows.length === 0) {
     Logger.warn('[importLookerReport] No rows in file');
     return { total: 0, inserted: 0, updated: 0, unmatched: [] };
   }
 
   const staging: MetaAdRow[] = [];
-<<<<<<< HEAD
   const unmatched = new Set<string>();
-=======
-  const unmatched: string[] = [];
->>>>>>> 9cabc7fc
 
   for (const r of rows) {
-    const rawAccount = r['account_name'] || r['Account name'] || r['Account Name'] || r['nombre de la cuenta'] || '';
-    const client = await db.findClientByNameNorm(normalizeName(String(rawAccount)));
+    // Nombre de cuenta (varias variantes según Looker/export)
+    const rawAccount =
+      r['account_name'] ||
+      r['Account name'] ||
+      r['Account Name'] ||
+      r['nombre de la cuenta'] ||
+      '';
+
+    const accountNorm = normalizeName(String(rawAccount));
+    const client = await db.findClientByNameNorm(accountNorm);
+
     if (!client) {
-<<<<<<< HEAD
-      unmatched.add(String(rawAccount));
-=======
-      unmatched.push(String(rawAccount));
->>>>>>> 9cabc7fc
+      if (rawAccount) unmatched.add(String(rawAccount));
       continue;
     }
 
+    // Nombre del anuncio y ad_id derivado (mismo hashing que META)
     const adName = r['Ad name'] || r['Ad Name'] || r['Nombre del anuncio'] || '';
     const adId = adIdFromName(String(adName));
     const adNameNorm = normalizeName(String(adName));
-    const preview = r['Ad Preview Link'] || r['ad_preview_link'];
-    const thumb = r['Ad Creative Thumbnail Url'] || r['ad_creative_thumbnail_url'];
 
+    // Enlaces opcionales del reporte de Looker
+    const preview: string | undefined =
+      r['Ad Preview Link'] || r['ad_preview_link'] || undefined;
+
+    const thumb: string | undefined =
+      r['Ad Creative Thumbnail Url'] ||
+      r['ad_creative_thumbnail_url'] ||
+      undefined;
+
+    // Adaptar a la forma que espera MetaDb.upsertAds
     staging.push({
-      clientId: client.id,
+      clientId: client.id, // OJO: si tu MetaDb usa client_id, ajusta aquí
       adId,
       name: String(adName),
       nameNorm: adNameNorm,
@@ -60,13 +76,17 @@
   }
 
   const dbResult = await db.upsertAds(staging);
-<<<<<<< HEAD
-  Logger.info(`[importLookerReport] processed=${rows.length} inserted=${dbResult.inserted} updated=${dbResult.updated} unmatched=${unmatched.size}`);
-  return { total: rows.length, inserted: dbResult.inserted, updated: dbResult.updated, unmatched: Array.from(unmatched) };
-=======
-  Logger.info(`{importLookerReport} processed=${rows.length} inserted=${dbResult.inserted} updated=${dbResult.updated} unmatched=${unmatched.length}`);
-  return { total: rows.length, inserted: dbResult.inserted, updated: dbResult.updated, unmatched };
->>>>>>> 9cabc7fc
+
+  Logger.info(
+    `[importLookerReport] processed=${rows.length} inserted=${dbResult.inserted} updated=${dbResult.updated} unmatched=${unmatched.size}`
+  );
+
+  return {
+    total: rows.length,
+    inserted: dbResult.inserted,
+    updated: dbResult.updated,
+    unmatched: Array.from(unmatched),
+  };
 }
 
 export default importLookerReport;